--- conflicted
+++ resolved
@@ -53,14 +53,11 @@
             lines = stdin_utils.stdin_get_value()
             tree = ast.parse(lines)
 
-<<<<<<< HEAD
-        for statement in ast.walk(self.tree):
+        for statement in ast.walk(tree):
             for child in ast.iter_child_nodes(statement):
                 child.__flake8_builtins_parent = statement
 
-=======
         for statement in ast.walk(tree):
->>>>>>> d6b22148
             value = None
             if isinstance(statement, ast.Assign):
                 value = self.check_assignment(statement)
