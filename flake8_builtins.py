--- conflicted
+++ resolved
@@ -14,11 +14,8 @@
     argument_msg = 'A002 argument "{0}" is shadowing a Python builtin'
     class_attribute_msg = 'A003 class attribute "{0}" is shadowing a Python builtin'
     import_msg = 'A004 import statement "{0}" is shadowing a Python builtin'
-<<<<<<< HEAD
-    lambda_argument_msg = 'A005 lambda argument "{0}" is shadowing a Python builtin'
-=======
     module_name_msg = 'A005 the module is shadowing a Python builtin module "{0}"'
->>>>>>> 5f020402
+    lambda_argument_msg = 'A006 lambda argument "{0}" is shadowing a Python builtin'
 
     names = []
     ignore_list = {
