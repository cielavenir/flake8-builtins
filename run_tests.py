--- conflicted
+++ resolved
@@ -1,15 +1,10 @@
 # -*- coding: utf-8 -*-
-<<<<<<< HEAD
-=======
 from flake8_builtins import BuiltinsChecker
 from io import BytesIO, StringIO
 
->>>>>>> d6b22148
 import ast
 import sys
 import unittest
-
-from flake8_builtins import BuiltinsChecker
 
 
 class TestBuiltins(unittest.TestCase):
